import sys, os
sys.path.append(os.path.dirname(os.path.dirname(__file__)))

import networkx as nx
from metrics.metrics import (
    shd,
    precision_recall_f1,
    directed_precision_recall_f1,
    shd_dir,
)


def test_shd_precision_recall():
    true = nx.DiGraph([(0, 1), (1, 2)])
    pred = nx.DiGraph([(0, 1), (2, 1)])
    assert shd(pred, true, cpdag_mode=True) == 1
    metrics = precision_recall_f1(pred, true)
    assert 0 <= metrics['precision'] <= 1
    assert 0 <= metrics['recall'] <= 1
    assert 0 <= metrics['f1'] <= 1


def test_shd_with_undirected_pred():
    true = nx.DiGraph([(0, 1), (1, 2)])
    pred = nx.DiGraph([(0, 1), (2, 1)])
    undirected = {(2, 1)}
    # Orientation of edge (2,1) is uncertain; shd should ignore its direction
    assert shd(pred, true, cpdag_mode=True, pred_undirected=undirected) == 0
    metrics = precision_recall_f1(pred, true, undirected_ok=True)
    assert metrics['precision'] == 1
<<<<<<< HEAD
    assert metrics['recall'] == 1


def test_directed_metrics_orientation_error():
    true = nx.DiGraph([(0, 1)])
    pred = nx.DiGraph([(1, 0)])
    d_metrics = directed_precision_recall_f1(pred, true)
    assert d_metrics['directed_precision'] == 0
    assert d_metrics['directed_recall'] == 0
    assert d_metrics['directed_f1'] == 0
    assert shd_dir(pred, true) == 2
=======
    assert metrics['recall'] == 1
>>>>>>> 626b8af7
<|MERGE_RESOLUTION|>--- conflicted
+++ resolved
@@ -28,9 +28,7 @@
     assert shd(pred, true, cpdag_mode=True, pred_undirected=undirected) == 0
     metrics = precision_recall_f1(pred, true, undirected_ok=True)
     assert metrics['precision'] == 1
-<<<<<<< HEAD
     assert metrics['recall'] == 1
-
 
 def test_directed_metrics_orientation_error():
     true = nx.DiGraph([(0, 1)])
@@ -39,7 +37,4 @@
     assert d_metrics['directed_precision'] == 0
     assert d_metrics['directed_recall'] == 0
     assert d_metrics['directed_f1'] == 0
-    assert shd_dir(pred, true) == 2
-=======
-    assert metrics['recall'] == 1
->>>>>>> 626b8af7
+    assert shd_dir(pred, true) == 2