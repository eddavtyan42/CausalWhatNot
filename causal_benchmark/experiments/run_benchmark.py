import argparse
import importlib
import yaml
from pathlib import Path
import pandas as pd
import warnings
import networkx as nx
import numpy as np
import concurrent.futures
import joblib
import sys, os

sys.path.append(str(Path(__file__).resolve().parents[1]))

from utils.loaders import load_dataset
from utils.helpers import edge_differences, dump_edge_differences_json
from metrics.metrics import (
    shd,
    precision_recall_f1,
    directed_precision_recall_f1,
    shd_dir,
)
from metrics.bootstrap import bootstrap_edge_stability


RESULTS_DIR = Path(__file__).resolve().parents[1] / "results"
OUTPUTS_DIR = RESULTS_DIR / "outputs"
LOGS_DIR = RESULTS_DIR / "logs"
RESULTS_DIR.mkdir(exist_ok=True)
# Suppress noisy deprecation warnings from NumPy's legacy matrix/matlib used by dependencies
warnings.filterwarnings(
    "ignore", category=PendingDeprecationWarning, module=r"numpy\.matlib"
)
warnings.filterwarnings(
    "ignore", category=PendingDeprecationWarning, module=r"numpy\.matrixlib\.defmatrix"
)
# Also filter by message to catch warnings emitted via third-party modules (e.g., causallearn)
warnings.filterwarnings(
    "ignore",
    category=PendingDeprecationWarning,
    message=r".*Importing from numpy\.matlib is deprecated.*",
)
OUTPUTS_DIR.mkdir(parents=True, exist_ok=True)
LOGS_DIR.mkdir(parents=True, exist_ok=True)


def run(
    config_path: str,
    output_dir: str | Path | None = None,
    parallel_jobs: int | None = None,
):
    with open(config_path) as f:
        cfg = yaml.safe_load(f)

    base_dir = Path(output_dir) if output_dir is not None else RESULTS_DIR
    outputs_dir = base_dir / "outputs"
    logs_dir = base_dir / "logs"
    base_dir.mkdir(exist_ok=True)
    outputs_dir.mkdir(parents=True, exist_ok=True)
    logs_dir.mkdir(parents=True, exist_ok=True)

    bootstrap = int(cfg.get("bootstrap_runs", 0))
    record_stability = bool(cfg.get("record_edge_stability", False))
    orient_metrics = bool(cfg.get("orientation_metrics", False))
    parallel_jobs = int(parallel_jobs if parallel_jobs is not None else cfg.get("parallel_jobs", 1))

    summary_rows = []

    dataset_infos = []
    for ds_cfg in cfg.get("datasets", []):
        if isinstance(ds_cfg, dict):
            dataset = ds_cfg.get("name")
            alias = ds_cfg.get("alias", dataset)
            n_samples = ds_cfg.get("n_samples")
        elif isinstance(ds_cfg, str):
            dataset = ds_cfg
            alias = dataset
            n_samples = None
        else:
            raise ValueError(f"Invalid dataset entry: {ds_cfg}")

        if n_samples is not None:
            data, true_graph = load_dataset(dataset, n_samples=n_samples, force=True)
        else:
            data, true_graph = load_dataset(dataset)

        dataset_infos.append((alias, data, true_graph))

    algo_items = [
        (name, dict(params or {}))
        for name, params in cfg.get("algorithms", {}).items()
    ]

    def process_pair(alias: str, data: pd.DataFrame, true_graph: nx.DiGraph, algo_name: str, params: dict):
        mod = importlib.import_module(f"algorithms.{algo_name}")
        params = dict(params)
        timeout_s = params.pop("timeout_s", None)

        run_metrics = []
        run_times = []
        errors = []
        diff_path = logs_dir / f"{alias}_{algo_name}_diff.txt"
        with open(diff_path, "w"):
            pass
        for b in range(bootstrap if bootstrap > 0 else 1):
            d_run = (
                data.sample(len(data), replace=True, random_state=b)
                if bootstrap > 0
                else data
            )
            with concurrent.futures.ThreadPoolExecutor(max_workers=1) as ex:
                fut = ex.submit(mod.run, d_run.copy(), **params)
                try:
                    if timeout_s is None:
                        graph, info = fut.result()
                    else:
                        graph, info = fut.result(timeout=timeout_s)
                    err = ""
                except concurrent.futures.TimeoutError:
                    fut.cancel()
                    graph = None
                    info = {"runtime_s": timeout_s or 0}
                    err = "timeout"
                except Exception as e:
                    fut.cancel()
                    graph = None
                    info = {"runtime_s": 0}
                    err = str(e)

            if graph is not None:
                metrics = precision_recall_f1(graph, true_graph)
                metrics["shd"] = shd(
                    graph,
                    true_graph,
                    pred_undirected=set(info.get("undirected_edges", [])),
                )
                if orient_metrics:
                    metrics.update(directed_precision_recall_f1(graph, true_graph))
                    metrics["shd_dir"] = shd_dir(graph, true_graph)

                extra, missing, rev = edge_differences(graph, true_graph)
                with open(diff_path, "a") as df:
                    df.write(f"run{b}:\n")
                    for e in extra:
                        df.write(f"extra {e[0]}->{e[1]}\n")
                    for e in missing:
                        df.write(f"missing {e[0]}->{e[1]}\n")
                    for e in rev:
                        df.write(f"reversed {e[0]}->{e[1]}\n")
                diff_json_path = logs_dir / f"{alias}_{algo_name}_diff_run{b}.json"
                dump_edge_differences_json(extra, missing, rev, diff_json_path)
                if bootstrap == 0:
                    adj_path = outputs_dir / f"{alias}_{algo_name}.csv"
                    mat = nx.to_numpy_array(graph, nodelist=data.columns)
                    pd.DataFrame(mat, index=data.columns, columns=data.columns).to_csv(adj_path)
            else:
                # Algorithm failed or timed out.  Treat the output as an empty
                # graph so that downstream metrics are well defined instead of
                # yielding NaNs when all runs fail.
                empty = nx.DiGraph()
                empty.add_nodes_from(data.columns)
                metrics = precision_recall_f1(empty, true_graph)
                metrics["shd"] = shd(empty, true_graph)
                if orient_metrics:
                    metrics.update(directed_precision_recall_f1(empty, true_graph))
                    metrics["shd_dir"] = shd_dir(empty, true_graph)

            run_metrics.append(metrics)
            run_times.append(info["runtime_s"])
            errors.append(err)

        ok_metrics = [m for m, e in zip(run_metrics, errors) if not e]
        ok_times = [t for t, e in zip(run_times, errors) if not e]
        if len(ok_metrics) == 0:
<<<<<<< HEAD
            # All runs failed or timed out; keep arrays empty so that numpy emits warnings
            # on mean/std calls, and we can clearly signal failure (resulting NaNs) instead
            # of silently coercing to zeros.
            prec = rec = f1 = shd_vals = np.array([])
            if orient_metrics:
                d_prec = d_rec = d_f1 = shd_dir_vals = np.array([])
            times = np.array([])
=======
            # If every run failed, fall back to the metrics computed for the
            # empty graphs recorded above.  This provides defined precision,
            # recall and SHD values (all zero except SHD) instead of NaNs.
            prec = np.array([m["precision"] for m in run_metrics], dtype=float)
            rec = np.array([m["recall"] for m in run_metrics], dtype=float)
            f1 = np.array([m["f1"] for m in run_metrics], dtype=float)
            shd_vals = np.array([m["shd"] for m in run_metrics], dtype=float)
            if orient_metrics:
                d_prec = np.array([m["directed_precision"] for m in run_metrics], dtype=float)
                d_rec = np.array([m["directed_recall"] for m in run_metrics], dtype=float)
                d_f1 = np.array([m["directed_f1"] for m in run_metrics], dtype=float)
                shd_dir_vals = np.array([m["shd_dir"] for m in run_metrics], dtype=float)
            times = np.array(run_times, dtype=float)
>>>>>>> 32f00522
        else:
            prec = np.array([m["precision"] for m in ok_metrics], dtype=float)
            rec = np.array([m["recall"] for m in ok_metrics], dtype=float)
            f1 = np.array([m["f1"] for m in ok_metrics], dtype=float)
            shd_vals = np.array([m["shd"] for m in ok_metrics], dtype=float)
            if orient_metrics:
                d_prec = np.array([m["directed_precision"] for m in ok_metrics], dtype=float)
                d_rec = np.array([m["directed_recall"] for m in ok_metrics], dtype=float)
                d_f1 = np.array([m["directed_f1"] for m in ok_metrics], dtype=float)
                shd_dir_vals = np.array([m["shd_dir"] for m in ok_metrics], dtype=float)
            times = np.array(ok_times, dtype=float)
        n_fail = sum(1 for e in errors if e and e != "timeout")
        n_timeout = sum(1 for e in errors if e == "timeout")
        all_failed = len(ok_metrics) == 0

        log_path = logs_dir / f"{alias}_{algo_name}.log"
        with open(log_path, "w") as f:
            for i, (m, err) in enumerate(zip(run_metrics, errors)):
                if err:
                    f.write(f"run{i}: {err}\n")
                else:
                    line = f"run{i}: precision={m['precision']:.3f}, recall={m['recall']:.3f}, f1={m['f1']:.3f}, shd={m['shd']}"
                    if orient_metrics:
                        line += (
                            f", directed_precision={m['directed_precision']:.3f},"
                            f" directed_recall={m['directed_recall']:.3f},"
                            f" directed_f1={m['directed_f1']:.3f},"
                            f" shd_dir={m['shd_dir']}"
                        )
                    f.write(line + "\n")
            summary_line = (
                "summary: "
                f"precision={prec.mean():.3f}±{prec.std(ddof=0):.3f}, "
                f"recall={rec.mean():.3f}±{rec.std(ddof=0):.3f}, "
                f"f1={f1.mean():.3f}±{f1.std(ddof=0):.3f}, "
                f"shd={shd_vals.mean():.3f}±{shd_vals.std(ddof=0):.3f}, "
            )
            if orient_metrics:
                summary_line += (
                    f"directed_precision={d_prec.mean():.3f}±{d_prec.std(ddof=0):.3f}, "
                    f"directed_recall={d_rec.mean():.3f}±{d_rec.std(ddof=0):.3f}, "
                    f"directed_f1={d_f1.mean():.3f}±{d_f1.std(ddof=0):.3f}, "
                    f"shd_dir={shd_dir_vals.mean():.3f}±{shd_dir_vals.std(ddof=0):.3f}, "
                )
            summary_line += f"runtime_s={times.mean():.2f}±{times.std(ddof=0):.2f}\n"
            if all_failed:
                f.write("summary_status: ALL_RUNS_FAILED\n")
            f.write(summary_line)

        row = {
            "dataset": alias,
            "algorithm": algo_name,
            "precision": prec.mean() if prec.size else np.nan,
            "precision_std": prec.std(ddof=0) if prec.size else np.nan,
            "recall": rec.mean() if rec.size else np.nan,
            "recall_std": rec.std(ddof=0) if rec.size else np.nan,
            "f1": f1.mean() if f1.size else np.nan,
            "f1_std": f1.std(ddof=0) if f1.size else np.nan,
            "shd": shd_vals.mean() if shd_vals.size else np.nan,
            "shd_std": shd_vals.std(ddof=0) if shd_vals.size else np.nan,
            "runtime_s": times.mean() if times.size else np.nan,
            "runtime_s_std": times.std(ddof=0) if times.size else np.nan,
            "n_fail": n_fail,
            "n_timeout": n_timeout,
            "all_failed": all_failed,
        }
        if orient_metrics:
            row.update(
                {
                    "directed_precision": d_prec.mean() if d_prec.size else np.nan,
                    "directed_precision_std": d_prec.std(ddof=0) if d_prec.size else np.nan,
                    "directed_recall": d_rec.mean() if d_rec.size else np.nan,
                    "directed_recall_std": d_rec.std(ddof=0) if d_rec.size else np.nan,
                    "directed_f1": d_f1.mean() if d_f1.size else np.nan,
                    "directed_f1_std": d_f1.std(ddof=0) if d_f1.size else np.nan,
                    "shd_dir": shd_dir_vals.mean() if shd_dir_vals.size else np.nan,
                    "shd_dir_std": shd_dir_vals.std(ddof=0) if shd_dir_vals.size else np.nan,
                }
            )
        if record_stability and bootstrap > 0:
            freqs = bootstrap_edge_stability(
                lambda d: mod.run(d.copy(), **params),
                data,
                b=bootstrap,
                seed=0,
                n_jobs=-1,
            )
            stab_df = pd.DataFrame([
                {"source": s, "target": t, "frequency": f} for (s, t), f in freqs.items()
            ])
            stab_df.to_csv(logs_dir / f"{alias}_{algo_name}_stability.csv", index=False)

        return row

    tasks = [
        joblib.delayed(process_pair)(alias, data, true_graph, algo_name, params)
        for alias, data, true_graph in dataset_infos
        for algo_name, params in algo_items
    ]

    summary_rows.extend(joblib.Parallel(n_jobs=parallel_jobs, prefer="threads")(tasks))

    df = pd.DataFrame(summary_rows)
    df.to_csv(base_dir / "summary_metrics.csv", index=False)


def main():
    parser = argparse.ArgumentParser()
    parser.add_argument(
        "--config", default=str(Path(__file__).with_name("config.yaml"))
    )
    parser.add_argument("--out-dir", default=None)
    parser.add_argument("--parallel-jobs", type=int, default=None)
    args = parser.parse_args()
    run(args.config, args.out_dir, parallel_jobs=args.parallel_jobs)


if __name__ == "__main__":
    main()<|MERGE_RESOLUTION|>--- conflicted
+++ resolved
@@ -172,15 +172,6 @@
         ok_metrics = [m for m, e in zip(run_metrics, errors) if not e]
         ok_times = [t for t, e in zip(run_times, errors) if not e]
         if len(ok_metrics) == 0:
-<<<<<<< HEAD
-            # All runs failed or timed out; keep arrays empty so that numpy emits warnings
-            # on mean/std calls, and we can clearly signal failure (resulting NaNs) instead
-            # of silently coercing to zeros.
-            prec = rec = f1 = shd_vals = np.array([])
-            if orient_metrics:
-                d_prec = d_rec = d_f1 = shd_dir_vals = np.array([])
-            times = np.array([])
-=======
             # If every run failed, fall back to the metrics computed for the
             # empty graphs recorded above.  This provides defined precision,
             # recall and SHD values (all zero except SHD) instead of NaNs.
@@ -194,7 +185,6 @@
                 d_f1 = np.array([m["directed_f1"] for m in run_metrics], dtype=float)
                 shd_dir_vals = np.array([m["shd_dir"] for m in run_metrics], dtype=float)
             times = np.array(run_times, dtype=float)
->>>>>>> 32f00522
         else:
             prec = np.array([m["precision"] for m in ok_metrics], dtype=float)
             rec = np.array([m["recall"] for m in ok_metrics], dtype=float)
