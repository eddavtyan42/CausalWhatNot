import argparse
import importlib
import yaml
from pathlib import Path
import pandas as pd
import networkx as nx
import numpy as np
import concurrent.futures
import sys, os
sys.path.append(str(Path(__file__).resolve().parents[1]))

from utils.loaders import load_dataset
from utils.helpers import edge_differences
from metrics.metrics import (
    shd,
    precision_recall_f1,
    directed_precision_recall_f1,
    shd_dir,
)
from metrics.bootstrap import bootstrap_edge_stability


RESULTS_DIR = Path(__file__).resolve().parents[1] / 'results'
OUTPUTS_DIR = RESULTS_DIR / 'outputs'
LOGS_DIR = RESULTS_DIR / 'logs'
RESULTS_DIR.mkdir(exist_ok=True)
OUTPUTS_DIR.mkdir(parents=True, exist_ok=True)
LOGS_DIR.mkdir(parents=True, exist_ok=True)


def run(config_path: str, output_dir: str | Path | None = None):
    with open(config_path) as f:
        cfg = yaml.safe_load(f)

    base_dir = Path(output_dir) if output_dir is not None else RESULTS_DIR
    outputs_dir = base_dir / 'outputs'
    logs_dir = base_dir / 'logs'
    base_dir.mkdir(exist_ok=True)
    outputs_dir.mkdir(parents=True, exist_ok=True)
    logs_dir.mkdir(parents=True, exist_ok=True)

    bootstrap = int(cfg.get('bootstrap_runs', 0))
    record_stability = bool(cfg.get('record_edge_stability', False))
    orient_metrics = bool(cfg.get('orientation_metrics', False))

    summary_rows = []

    for ds_cfg in cfg.get('datasets', []):
        if isinstance(ds_cfg, str):
            dataset = ds_cfg
            n_samples = None
        elif isinstance(ds_cfg, dict):
            dataset = ds_cfg.get('name')
            n_samples = ds_cfg.get('n_samples')
        else:
            raise ValueError(f'Invalid dataset entry: {ds_cfg}')

        if n_samples is not None:
            data, true_graph = load_dataset(dataset, n_samples=n_samples, force=True)
        else:
            data, true_graph = load_dataset(dataset)

        for algo_name, params in cfg.get('algorithms', {}).items():
            mod = importlib.import_module(f'algorithms.{algo_name}')
            # individual algorithm modules may raise ImportError inside `run()`;
            # those errors are captured below and logged per bootstrap run.
            params = dict(params or {})
            timeout_s = params.pop('timeout_s', None)

            run_metrics = []
            run_times = []
            errors = []
            diff_path = logs_dir / f'{dataset}_{algo_name}_diff.txt'
            # start a fresh diff file for this dataset/algorithm
            with open(diff_path, 'w'):
                pass
            for b in range(bootstrap if bootstrap > 0 else 1):
                d_run = data.sample(len(data), replace=True, random_state=b) if bootstrap > 0 else data
                with concurrent.futures.ThreadPoolExecutor(max_workers=1) as ex:
                    fut = ex.submit(mod.run, d_run.copy(), **params)
                    try:
                        if timeout_s is None:
                            graph, info = fut.result()
                        else:
                            graph, info = fut.result(timeout=timeout_s)
                        err = ''
                    except concurrent.futures.TimeoutError:
                        fut.cancel()
                        graph = None
                        info = {'runtime_s': timeout_s or 0}
                        err = 'timeout'
                    except Exception as e:
                        fut.cancel()
                        graph = None
                        info = {'runtime_s': 0}
                        err = str(e)

                if graph is not None:
                    metrics = precision_recall_f1(graph, true_graph)
<<<<<<< HEAD
                    metrics['shd'] = shd(
                        graph,
                        true_graph,
                        pred_undirected=set(info.get('undirected_edges', [])),
                    )
                    if orient_metrics:
                        metrics.update(directed_precision_recall_f1(graph, true_graph))
                        metrics['shd_dir'] = shd_dir(graph, true_graph)
=======
                    metrics['shd'] = shd(graph, true_graph, pred_undirected=set(info.get('undirected_edges', [])))
>>>>>>> 626b8af7
                    extra, missing, rev = edge_differences(graph, true_graph)
                    with open(diff_path, 'a') as df:
                        df.write(f'run{b}:\n')
                        for e in extra:
                            df.write(f'extra {e[0]}->{e[1]}\n')
                        for e in missing:
                            df.write(f'missing {e[0]}->{e[1]}\n')
                        for e in rev:
                            df.write(f'reversed {e[0]}->{e[1]}\n')
                    if bootstrap == 0:
                        adj_path = outputs_dir / f'{dataset}_{algo_name}.csv'
                        mat = nx.to_numpy_array(graph, nodelist=data.columns)
                        pd.DataFrame(mat, index=data.columns, columns=data.columns).to_csv(adj_path)
                else:
                    metrics = {
                        'precision': 0,
                        'recall': 0,
                        'f1': 0,
                        'shd': -1,
                    }
                    if orient_metrics:
                        metrics.update(
                            {
                                'directed_precision': 0,
                                'directed_recall': 0,
                                'directed_f1': 0,
                                'shd_dir': -1,
                            }
                        )

                run_metrics.append(metrics)
                run_times.append(info['runtime_s'])
                errors.append(err)

            # Logging for all runs
            prec = np.array([m['precision'] for m in run_metrics])
            rec = np.array([m['recall'] for m in run_metrics])
            f1 = np.array([m['f1'] for m in run_metrics])
            shd_vals = np.array([m['shd'] for m in run_metrics])
            if orient_metrics:
                d_prec = np.array([m['directed_precision'] for m in run_metrics])
                d_rec = np.array([m['directed_recall'] for m in run_metrics])
                d_f1 = np.array([m['directed_f1'] for m in run_metrics])
                shd_dir_vals = np.array([m['shd_dir'] for m in run_metrics])
            times = np.array(run_times)

            log_path = logs_dir / f'{dataset}_{algo_name}.log'
            with open(log_path, 'w') as f:
                for i, (m, err) in enumerate(zip(run_metrics, errors)):
                    if err:
                        f.write(f'run{i}: {err}\n')
                    else:
                        line = (
                            f"run{i}: precision={m['precision']:.3f}, recall={m['recall']:.3f}, f1={m['f1']:.3f}, shd={m['shd']}"
                        )
                        if orient_metrics:
                            line += (
                                f", directed_precision={m['directed_precision']:.3f},"
                                f" directed_recall={m['directed_recall']:.3f},"
                                f" directed_f1={m['directed_f1']:.3f},"
                                f" shd_dir={m['shd_dir']}"
                            )
                        f.write(line + "\n")
                summary_line = (
                    "summary: "
                    f"precision={prec.mean():.3f}±{prec.std(ddof=0):.3f}, "
                    f"recall={rec.mean():.3f}±{rec.std(ddof=0):.3f}, "
                    f"f1={f1.mean():.3f}±{f1.std(ddof=0):.3f}, "
                    f"shd={shd_vals.mean():.3f}±{shd_vals.std(ddof=0):.3f}, "
                )
                if orient_metrics:
                    summary_line += (
                        f"directed_precision={d_prec.mean():.3f}±{d_prec.std(ddof=0):.3f}, "
                        f"directed_recall={d_rec.mean():.3f}±{d_rec.std(ddof=0):.3f}, "
                        f"directed_f1={d_f1.mean():.3f}±{d_f1.std(ddof=0):.3f}, "
                        f"shd_dir={shd_dir_vals.mean():.3f}±{shd_dir_vals.std(ddof=0):.3f}, "
                    )
                summary_line += f"runtime_s={times.mean():.2f}±{times.std(ddof=0):.2f}\n"
                f.write(summary_line)

            row = {
                'dataset': dataset,
                'algorithm': algo_name,
                'precision': prec.mean(),
                'precision_std': prec.std(ddof=0),
                'recall': rec.mean(),
                'recall_std': rec.std(ddof=0),
                'f1': f1.mean(),
                'f1_std': f1.std(ddof=0),
                'shd': shd_vals.mean(),
                'shd_std': shd_vals.std(ddof=0),
                'runtime_s': times.mean(),
                'runtime_s_std': times.std(ddof=0),
            }
            if orient_metrics:
                row.update({
                    'directed_precision': d_prec.mean(),
                    'directed_precision_std': d_prec.std(ddof=0),
                    'directed_recall': d_rec.mean(),
                    'directed_recall_std': d_rec.std(ddof=0),
                    'directed_f1': d_f1.mean(),
                    'directed_f1_std': d_f1.std(ddof=0),
                    'shd_dir': shd_dir_vals.mean(),
                    'shd_dir_std': shd_dir_vals.std(ddof=0),
                })
            summary_rows.append(row)

            if record_stability and bootstrap > 0:
                freqs = bootstrap_edge_stability(
                    lambda d: mod.run(d.copy(), **params),
                    data,
                    b=bootstrap,
                    seed=0,
                    n_jobs=-1,
                )
                stab_df = pd.DataFrame(
                    [
                        {
                            'source': s,
                            'target': t,
                            'frequency': f,
                        }
                        for (s, t), f in freqs.items()
                    ]
                )
                stab_df.to_csv(
                    logs_dir / f'{dataset}_{algo_name}_stability.csv',
                    index=False,
                )

    df = pd.DataFrame(summary_rows)
    df.to_csv(base_dir / 'summary_metrics.csv', index=False)


def main():
    parser = argparse.ArgumentParser()
    parser.add_argument('--config', default=str(Path(__file__).with_name('config.yaml')))
    parser.add_argument('--out-dir', default=None)
    args = parser.parse_args()
    run(args.config, args.out_dir)


if __name__ == '__main__':
    main()<|MERGE_RESOLUTION|>--- conflicted
+++ resolved
@@ -97,7 +97,7 @@
 
                 if graph is not None:
                     metrics = precision_recall_f1(graph, true_graph)
-<<<<<<< HEAD
+
                     metrics['shd'] = shd(
                         graph,
                         true_graph,
@@ -106,9 +106,7 @@
                     if orient_metrics:
                         metrics.update(directed_precision_recall_f1(graph, true_graph))
                         metrics['shd_dir'] = shd_dir(graph, true_graph)
-=======
-                    metrics['shd'] = shd(graph, true_graph, pred_undirected=set(info.get('undirected_edges', [])))
->>>>>>> 626b8af7
+
                     extra, missing, rev = edge_differences(graph, true_graph)
                     with open(diff_path, 'a') as df:
                         df.write(f'run{b}:\n')
